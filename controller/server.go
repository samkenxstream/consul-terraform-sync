package controller

import (
	"context"
	"fmt"

	"github.com/hashicorp/consul-terraform-sync/config"
	"github.com/hashicorp/consul-terraform-sync/driver"
	"github.com/hashicorp/consul-terraform-sync/event"
	"github.com/pkg/errors"
)

func (rw *ReadWrite) Config() config.Config {
	return *rw.baseController.conf
}

// TODO: remove getter functions when status and task API handlers are refactored
func (rw *ReadWrite) Drivers() *driver.Drivers {
	return rw.drivers
}

func (rw *ReadWrite) Store() *event.Store {
	return rw.store
}

// End TODO

func (rw *ReadWrite) Task(ctx context.Context, taskName string) (config.TaskConfig, error) {
	// TODO handle ctx while waiting for driver lock if it is currently active
	d, ok := rw.drivers.Get(taskName)
	if !ok {
		return config.TaskConfig{}, fmt.Errorf("a task with name '%s' does not exist or has not been initialized yet", taskName)
	}

	return configFromDriverTask(d.Task()), nil
}

func (rw *ReadWrite) TaskCreate(ctx context.Context, taskConfig config.TaskConfig) (config.TaskConfig, error) {
	d, err := rw.createTask(ctx, taskConfig)
	if err != nil {
		return config.TaskConfig{}, err
	}

	// TODO: Set the buffer period
	// d.SetBufferPeriod()

	// Add the task driver to the driver list only after successful create
	err = rw.drivers.Add(*taskConfig.Name, d)
	if err != nil {
		return config.TaskConfig{}, err
	}
	return configFromDriverTask(d.Task()), nil
}

func (rw *ReadWrite) TaskCreateAndRun(ctx context.Context, taskConfig config.TaskConfig) (config.TaskConfig, error) {
	d, err := rw.createTask(ctx, taskConfig)
	if err != nil {
		return config.TaskConfig{}, err
	}

	if err := rw.runTask(ctx, d); err != nil {
		return config.TaskConfig{}, err
	}

	// TODO: Set the buffer period
	// d.SetBufferPeriod()

	// Add the task driver to the driver list only after successful create and run
	err = rw.drivers.Add(*taskConfig.Name, d)
	if err != nil {
		return config.TaskConfig{}, err
	}
	return configFromDriverTask(d.Task()), nil
}

func (rw *ReadWrite) TaskDelete(ctx context.Context, name string) error {
	logger := rw.logger.With(taskNameLogKey, name)
	logger.Trace("deleting task")

	// Check if task is active
	if rw.drivers.IsActive(name) {
		return fmt.Errorf("task '%s' is currently running and cannot be deleted "+
			"at this time", name)
	}

	// Delete task driver and events
	err := rw.drivers.Delete(name)
	if err != nil {
		logger.Trace("unable to delete task", "error", err)
		return err
	}

	rw.store.Delete(name)
	logger.Trace("task deleted")
	return nil
}

<<<<<<< HEAD
=======
// TaskInspect creates and inspects a temporary task that is not added to the drivers list.
>>>>>>> f36ff3b1
func (rw *ReadWrite) TaskInspect(ctx context.Context, taskConfig config.TaskConfig) (bool, string, string, error) {
	d, err := rw.createTask(ctx, taskConfig)
	if err != nil {
		return false, "", "", err
	}

	plan, err := d.InspectTask(ctx)
	return plan.ChangesPresent, plan.Plan, "", err
<<<<<<< HEAD
}

func (rw *ReadWrite) TaskUpdate(ctx context.Context, updateConf config.TaskConfig, runOp string) (bool, string, string, error) {
	// Only enabled changes are supported at this time
	if updateConf.Enabled == nil {
		return false, "", "", nil
	}
	if updateConf.Name == nil || *updateConf.Name == "" {
		return false, "", "", fmt.Errorf("task name is required for updating a task")
	}

	taskName := *updateConf.Name
	logger := rw.logger.With(taskNameLogKey, taskName)
	logger.Trace("updating task")
	if rw.drivers.IsActive(taskName) {
		return false, "", "", fmt.Errorf("task '%s' is active and cannot be updated at this time", taskName)
	}
	rw.drivers.SetActive(taskName)
	defer rw.drivers.SetInactive(taskName)

	d, ok := rw.drivers.Get(taskName)
	if !ok {
		return false, "", "", fmt.Errorf("task %s does not exist to run", taskName)
	}

	var storedErr error
	if runOp == driver.RunOptionNow {
		task := d.Task()
		ev, err := event.NewEvent(taskName, &event.Config{
			Providers: task.ProviderNames(),
			Services:  task.ServiceNames(),
			Source:    task.Source(),
		})
		if err != nil {
			err = errors.Wrap(err, fmt.Sprintf("error creating task update"+
				"event for %q", taskName))
			logger.Error("error creating new event", "error", err)
			return false, "", "", err
		}
		defer func() {
			ev.End(storedErr)
			logger.Trace("adding event", "event", ev.GoString())
			if err := rw.store.Add(*ev); err != nil {
				// only log error since update task occurred successfully by now
				logger.Error("error storing event", "event", ev.GoString(), "error", err)
			}
		}()
		ev.Start()
	}

	patch := driver.PatchTask{
		RunOption: runOp,
		Enabled:   *updateConf.Enabled,
	}
	var plan driver.InspectPlan
	plan, storedErr = d.UpdateTask(ctx, patch)
	if storedErr != nil {
		logger.Trace("error while updating task", "error", storedErr)
		return false, "", "", storedErr
	}

	return plan.ChangesPresent, plan.Plan, "", nil
=======
>>>>>>> f36ff3b1
}

func configFromDriverTask(t *driver.Task) config.TaskConfig {
	vars := make(map[string]string)
	for k, v := range t.Variables() {
		vars[k] = v.AsString()
	}

	var bpConf config.BufferPeriodConfig
	bp, ok := t.BufferPeriod()
	if ok {
		bpConf = config.BufferPeriodConfig{
			Enabled: config.Bool(true),
			Max:     config.TimeDuration(bp.Max),
			Min:     config.TimeDuration(bp.Min),
		}
	} else {
		bpConf = config.BufferPeriodConfig{
			Enabled: config.Bool(false),
			Max:     config.TimeDuration(0),
			Min:     config.TimeDuration(0),
		}
	}

	return config.TaskConfig{
		Description:  config.String(t.Description()),
		Name:         config.String(t.Name()),
		Enabled:      config.Bool(t.IsEnabled()),
		Providers:    t.ProviderNames(),
		Services:     t.ServiceNames(),
		Module:       config.String(t.Source()),
		Variables:    vars, // TODO: omit or safe to return?
		Version:      config.String(t.Version()),
		BufferPeriod: &bpConf,
		Condition:    t.Condition(),
		SourceInput:  t.SourceInput(),
		WorkingDir:   config.String(t.WorkingDir()),
	}
}<|MERGE_RESOLUTION|>--- conflicted
+++ resolved
@@ -95,10 +95,7 @@
 	return nil
 }
 
-<<<<<<< HEAD
-=======
 // TaskInspect creates and inspects a temporary task that is not added to the drivers list.
->>>>>>> f36ff3b1
 func (rw *ReadWrite) TaskInspect(ctx context.Context, taskConfig config.TaskConfig) (bool, string, string, error) {
 	d, err := rw.createTask(ctx, taskConfig)
 	if err != nil {
@@ -107,7 +104,6 @@
 
 	plan, err := d.InspectTask(ctx)
 	return plan.ChangesPresent, plan.Plan, "", err
-<<<<<<< HEAD
 }
 
 func (rw *ReadWrite) TaskUpdate(ctx context.Context, updateConf config.TaskConfig, runOp string) (bool, string, string, error) {
@@ -170,8 +166,6 @@
 	}
 
 	return plan.ChangesPresent, plan.Plan, "", nil
-=======
->>>>>>> f36ff3b1
 }
 
 func configFromDriverTask(t *driver.Task) config.TaskConfig {
