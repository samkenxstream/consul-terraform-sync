--- conflicted
+++ resolved
@@ -1,8 +1,4 @@
 url_docker_registry_dockerhub = "https://hub.docker.com/r/hashicorp/consul-terraform-sync"
 url_source_repository      = "https://github/hashicorp/consul-terraform-sync"
 url_project_website        = "https://www.consul.io/docs/nia"
-<<<<<<< HEAD
-url_license				   = "https://github.com/hashicorp/consul-terraform-sync/blob/main/LICENSE"
-=======
-url_license                = "https://github.com/hashicorp/consul-terraform-sync/blob/main/LICENSE"
->>>>>>> 6072b7f7
+url_license				   = "https://github.com/hashicorp/consul-terraform-sync/blob/main/LICENSE"